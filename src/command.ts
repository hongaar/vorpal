/**
 * Module dependencies.
 */

import {EventEmitter} from 'events';
import _ from 'lodash';
import Option from './option';
<<<<<<< HEAD
import { IAutocompleteConfig } from './types/autocomplete'
import { ICommand, IVorpal } from './types/types';
=======
import {IAutocompleteConfig} from './types/autocomplete';
import {ICommand, IVorpal} from './types/types';
>>>>>>> 13f388c2
import util from './util';
import Vorpal, { Option } from '.';

export interface Arg {
  required: boolean;
  name: string;
  variadic: boolean;
}

export interface HasOptions {
  [option: string]: string;
}

export default class Command extends EventEmitter {
  public commands: Command[] = [];
  public options: Option[];
  public parent: Vorpal;

  private _aliases: string[];
  private _args;
  private _name: string;
  private _relay: boolean;
  private _hidden: boolean;
  private _parent: Vorpal;
  private _description: string;
  private _delimiter;
  private _mode;
  private _catch: boolean;
  private _help;
  private _noHelp: boolean;
  private _types;
  private _init;
  private _after;
  private _allowUnknownOptions: boolean;
  private _autocomplete: IAutocompleteConfig;
  private _done;
  private _cancel;
  private _usage;
  private _fn;
  private _validate;
  private _parse;

  /**
   * Initialize a new `Command` instance.
   */
  constructor(name: string, parent: Vorpal) {
    super();
    this.commands = [];
    this.options = [];
    this._args = [] as Arg[];
    this._aliases = [];
    this._name = name;
    this._relay = false;
    this._hidden = false;
    this._parent = parent;
    this._mode = false;
    this._catch = false;
    this._help = undefined;
    this._init = undefined;
    this._after = undefined;
    this._allowUnknownOptions = false;
  }

  /**
   * Registers an option for given command.
   */
  public option(
    flags: string,
    description: string,
    autocomplete?: IAutocompleteConfig,
    defaultValue?: string | boolean
  ): Command {
    const option = new Option(flags, description, autocomplete);
    const oname = option.name();
    const name = _.camelCase(oname);

    // preassign default value only for --no-*, [optional], or <required>
    if (option.bool === false || option.optional || option.required) {
      // when --no-* we make sure default is true
      if (option.bool === false) {
        defaultValue = true;
      }
      // preassign only if we have a default
      if (defaultValue !== undefined) {
        this[name] = defaultValue;
      }
    }

    // register the option
    this.options.push(option);

    // when it's passed assign the value
    // and conditionally invoke the callback
    this.on(oname, val => {
      // unassigned or bool
      if (_.isBoolean(this[name]) && _.isUndefined(this[name])) {
        // if no value, bool true, and we have a default, then use it!
        if (val === null) {
          this[name] = option.bool ? defaultValue || true : false;
        } else {
          this[name] = val;
        }
      } else if (val !== null) {
        // reassign
        this[name] = val;
      }
    });

    return this;
  }

  /**
   * Defines an action for a given command.
   *
   * @param {Function} fn
   * @return {Command}
   * @api public
   */

  public action(fn) {
    this._fn = fn;
    return this;
  }

  /**
   * Let's you compose other funtions to extend the command.
   *
   * @param {Function} fn
   * @return {Command}
   * @api public
   */

  public use(fn) {
    return fn(this);
  }

  /**
   * Defines a function to validate arguments
   * before action is performed. Arguments
   * are valid if no errors are thrown from
   * the function.
   *
   * @param fn
   * @returns {Command}
   * @api public
   */
  public validate(fn) {
    this._validate = fn;
    return this;
  }

  /**
   * Defines a function to be called when the
   * command is canceled.
   *
   * @param fn
   * @returns {Command}
   * @api public
   */ public cancel(fn) {
    this._cancel = fn;
    return this;
  }

  /**
   * Defines a method to be called when
   * the command set has completed.
   *
   * @param {Function} fn
   * @return {Command}
   * @api public
   */

  public done(fn) {
    this._done = fn;
    return this;
  }

  /**
   * Defines tabbed auto-completion
   * for the given command. Favored over
   * deprecated command.autocompletion.
   *
   * @param {IAutocompleteConfig} conf
   * @return {Command}
   * @api public
   */

  public autocomplete(conf: IAutocompleteConfig) {
    this._autocomplete = conf;
    return this;
  }

  /**
   * Defines an init action for a mode command.
   *
   * @param {Function} fn
   * @return {Command}
   * @api public
   */

  public init(fn) {
    if (this._mode !== true) {
      throw Error('Cannot call init from a non-mode action.');
    }
    this._init = fn;
    return this;
  }

  /**
   * Defines a prompt delimiter for a
   * mode once entered.
   *
   * @param {String} delimiter
   * @return {Command}
   * @api public
   */

  public delimiter(delimiter) {
    this._delimiter = delimiter;
    return this;
  }

  /**
   * Sets args for static typing of options
   * using minimist.
   *
   * @param {Object} types
   * @return {Command}
   * @api public
   */

  public types(types) {
    const supported = ['string', 'boolean'];
    for (const item of Object.keys(types)) {
      if (supported.indexOf(item) === -1) {
        throw new Error('An invalid type was passed into command.types(): ' + item);
      }
      types[item] = !_.isArray(types[item]) ? [types[item]] : types[item];
    }
    this._types = types;
    return this;
  }

  /**
   * Defines an alias for a given command.
   *
   * @param {String} alias
   * @return {Command}
   * @api public
   */

  public alias(...aliases) {
    for (const alias of aliases) {
      if (_.isArray(alias)) {
        for (const subalias of alias) {
          this.alias(subalias);
        }
        return this;
      }
      this._parent.commands.forEach(cmd => {
        if (!_.isEmpty(cmd._aliases)) {
          if (_.includes(cmd._aliases, alias)) {
            const msg =
              'Duplicate alias "' +
              alias +
              '" for command "' +
              this._name +
              '" detected. Was first reserved by command "' +
              cmd._name +
              '".';
            throw new Error(msg);
          }
        }
      });
      this._aliases.push(alias);
    }
    return this;
  }

  /**
   * Defines description for given command.
   *
   * @param {String} str
   * @return {Command}
   * @api public
   */

  public description(str) {
    if (arguments.length === 0) {
      return this._description;
    }
    this._description = str;
    return this;
  }

  /**
   * Removes self from Vorpal instance.
   *
   * @return {Command}
   * @api public
   */

  public remove() {
    const self = this;
    this._parent.commands = _.reject(this._parent.commands, function(command) {
      if (command._name === self._name) {
        return true;
      }
    });
    return this;
  }

  /**
   * Returns the commands arguments as string.
   *
   * @param {String} description
   * @return {String}
   * @api public
   */

  public arguments(description) {
    return this._parseExpectedArgs(description.split(/ +/));
  }

  /**
   * Returns the help info for given command.
   *
   * @return {String}
   * @api public
   */

  public helpInformation() {
    let description = [];
    const cmdName = this._name;
    let alias = '';

    if (this._description) {
      description = [`  ${this._description}`, ''];
    }

    if (this._aliases.length > 0) {
      alias = `  Alias: ${this._aliases.join(' | ')}\n`;
    }
    const usage = ['', `  Usage:  ${cmdName} ${this.usage()}`, ''];

    const cmds = [];

    const help = String(this.optionHelp().replace(/^/gm, '    '));
    const options = ['  Options:', '', help, ''];

    return usage
      .concat(cmds)
      .concat(alias)
      .concat(description)
      .concat(options)
      .join('\n')
      .replace(/\n\n\n/g, '\n\n');
  }

  /**
   * Doesn't show command in the help menu.
   *
   * @return {Command}
   * @api public
   */

  public hidden() {
    this._hidden = true;
    return this;
  }

  /**
   * Allows undeclared options to be passed in with the command.
   *
   * @param {Boolean} [allowUnknownOptions=true]
   * @return {Command}
   * @api public
   */

  public allowUnknownOptions(allowUnknownOptions = true) {
    this._allowUnknownOptions = !!allowUnknownOptions;
    return this;
  }

  /**
   * Returns the command usage string for help.
   *
   * @param {String} str
   * @return {String}
   * @api public
   */

  public usage(str?) {
    const args = this._args.map(arg => util.humanReadableArgName(arg));

    const usage =
      '[options]' +
      (this.commands.length ? ' [command]' : '') +
      (this._args.length ? ` ${args.join(' ')}` : '');

    if (_.isNil(str)) {
      return this._usage || usage;
    }

    this._usage = str;

    return this;
  }

  /**
   * Returns the help string for the command's options.
   *
   * @return {String}
   * @api public
   */

  public optionHelp() {
    const width = this._largestOptionLength();

    // Prepend the help information
    return [util.pad('--help', width) + '  output usage information']
      .concat(this.options.map(option => `${util.pad(option.flags, width)}  ${option.description}`))
      .join('\n');
  }

  /**
   * Returns the length of the longest option.
   *
   * @return {Number}
   * @api private
   */

  private _largestOptionLength() {
    return this.options.reduce((max, option) => Math.max(max, option.flags.length), 0);
  }

  /**
   * Adds a custom handling for the --help flag.
   *
   * @param {Function} fn
   * @return {Command}
   * @api public
   */

  public help(fn) {
    if (_.isFunction(fn)) {
      this._help = fn;
    }
    return this;
  }

  /**
   * Edits the raw command string before it
   * is executed.
   *
   * @param {String} str
   * @return {String} str
   * @api public
   */

  public parse(fn) {
    if (_.isFunction(fn)) {
      this._parse = fn;
    }
    return this;
  }

  /**
   * Adds a command to be executed after command completion.
   *
   * @param {Function} fn
   * @return {Command}
   * @api public
   */

  public after(fn) {
    if (_.isFunction(fn)) {
      this._after = fn;
    }
    return this;
  }

  /**
   * Parses and returns expected command arguments.
   *
   * @param {String} args
   * @return {Array}
   * @api private
   */

  public _parseExpectedArgs(args) {
    if (!args.length) {
      return;
    }
    const self = this;
    args.forEach(arg => {
      const argDetails = {
        required: false,
        name: '',
        variadic: false
      };

      if (arg.startsWith('<')) {
        argDetails.required = true;
        argDetails.name = arg.slice(1, -1);
      } else if (arg.startsWith('[')) {
        argDetails.name = arg.slice(1, -1);
      }

      if (argDetails.name.length > 3 && argDetails.name.slice(-3) === '...') {
        argDetails.variadic = true;
        argDetails.name = argDetails.name.slice(0, -3);
      }
      if (argDetails.name) {
        self._args.push(argDetails);
      }
    });

    // If the user entered args in a weird order,
    // properly sequence them.
    if (self._args.length > 1) {
      self._args = self._args.sort(function(argu1, argu2) {
        if (argu1.required && !argu2.required) {
          return -1;
        } else if (argu2.required && !argu1.required) {
          return 1;
        } else if (argu1.variadic && !argu2.variadic) {
          return 1;
        } else if (argu2.variadic && !argu1.variadic) {
          return -1;
        }
        return 0;
      });
    }

    return;
  }
}<|MERGE_RESOLUTION|>--- conflicted
+++ resolved
@@ -2,16 +2,11 @@
  * Module dependencies.
  */
 
-import {EventEmitter} from 'events';
+import { EventEmitter } from 'events';
 import _ from 'lodash';
 import Option from './option';
-<<<<<<< HEAD
 import { IAutocompleteConfig } from './types/autocomplete'
 import { ICommand, IVorpal } from './types/types';
-=======
-import {IAutocompleteConfig} from './types/autocomplete';
-import {ICommand, IVorpal} from './types/types';
->>>>>>> 13f388c2
 import util from './util';
 import Vorpal, { Option } from '.';
 
