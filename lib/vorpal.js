--- conflicted
+++ resolved
@@ -1,10 +1,9 @@
 'use strict';
 
 /**
-<<<<<<< HEAD
-=======
  * Polyfill for ES6.
  */
+
 if(!global._babelPolyfill) {
   // When the runtime transformer properly detects all shimmed methods, use instead.
   // http://www.2ality.com/2015/12/babel6-helpersstandard-library.html#babel-plugin-transform-runtime
@@ -12,7 +11,6 @@
 }
 
 /**
->>>>>>> 487818ce
  * Module dependencies.
  */
 
